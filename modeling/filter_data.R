# Filter all species lists
<<<<<<< HEAD
=======

## Get and Set working directory
getwd()
setwd("modeling")
### Start filter script timer
start_filterScript_time = Sys.time()
## Source scripts ETC 10 min without the synonym check
startTime = Sys.time()
cat("Starting to source scripts. \n")
## Source utility script
source("components/utils.R")
## create the possible commands
simpleListNames = c("aba", "ambio", "gbif", "glonaf")
multiListNames = c("all", "none")
## create an empty string of the input
inputString <<- ""
## specify the prompt message
wfoPromptMessage = paste("Which lists do you want to run a synonym check on? The possible commands are: \n lists names: ",
                         paste(simpleListNames, collapse = ", "), "\n multi-action: ", paste(multiListNames, collapse = ", "), "\n")
## Run the command line input check
inputString = checkInputCommands(inputString, simpleListNames, multiListNames, wfoPromptMessage)
>>>>>>> 9a60a2af

initiate = function() {
  ## Start filter script timer
  start_filterScript_time <<- Sys.time()
  ## Source scripts ETC 10 min without the synonym check
  startTime <<- Sys.time()
  ## Source utility script
  source("components/utils.R")
  ## create the possible commands
  simpleListNames <<- c("aba", "ambio", "gbif", "glonaf", "test")
  multiListNames <<- c("all", "none")
  ## create an empty string of the input
  inputString = ""
  ## specify the prompt message
  wfoPromptMessage = paste("Which lists do you want to run a synonym check on? The possible commands are: \n list names: ", paste(simpleListNames, collapse = ", "), "\n multi-action: ", paste(multiListNames, collapse = ", "), "\n")
  ## Run the command line input check
  inputString = checkInputCommands(inputString, simpleListNames, multiListNames, wfoPromptMessage)
  ## Split input into individual commands
  inputCommands <<- strsplit(inputString, ",")[[1]]
  inputCommands <<- trimws(inputCommands)
  
  message("Sourcing components. \n")
  sourcing()
} 

sourcing = function() {
  ## Define components and their associated file paths
  components = list(
    aba = list(
      source = "components/aba_wrangling.R",
      present = "outputs/wfo_one_aba_arctic_present.csv",
      absent = "outputs/wfo_one_aba_arctic_absent.csv"
    ),
    ambio = list(
      source = "components/ambio_wrangling.R",
      present = "outputs/wfo_one_ambio_arctic_present.csv",
      absent = "outputs/wfo_one_ambio_arctic_absent.csv"
    ),
    gbif = list(
      source = c("components/regions_data_import.R", "components/gbif_species_retrieval.R"),
      species = "outputs/wfo_one_gbif_species.csv"
    ),
    glonaf = list(
      source = "components/glonaf_wrangling.R",
      species = "outputs/wfo_one_glonaf_species.csv"
    )
  )
  
  ## Handle "all" and "none" commands
  if ("all" %in% inputCommands) {
    inputCommands = names(components)
  } else if ("none" %in% inputCommands) {
    inputCommands = character(0)
  }
  
  ## Iterate over components
  for (component in names(components)) {
    if (component %in% inputCommands) {
      ## Source component files
      for (file in components[[component]]$source) {
        source(file)
      }
    } else {
      ## Load data from files
      for (field in setdiff(names(components[[component]]), "source")) {
        file <- components[[component]][[field]]
        tryCatch({
          var_name <- paste0("wfo_", component, "_", field)
          assign(var_name, read.csv(file), envir = .GlobalEnv)
        }, warning = function(w) {
          print(paste("Warning:", w))
        }, error = function(e) {
          print(paste("Error:", e))
        })
      }
    }
  }
  
  # Ask if wanting to conduct synonym check
  synonym_check_input = readline(prompt = "Run synonym check (hours of waiting time)? [y/n] ")
  
  # Source the synonym check if wanted
  if(tolower(synonym_check_input) == "y") {
    source("components/synonym_check.R")
  } else {
    cat("Skipping synonym Check \n")
  }
}

message("Initiating filtering process \n")
initiate()

# Stop sourcing timer
endTime = Sys.time()
<<<<<<< HEAD
### Calculate the time
formatted_elapsed_time = format_elapsed_time(startTime, endTime)
## Print message with elapsed time
message("Sourcing script finished in ", formatted_elapsed_time)

remove_duplicates = function() {
  # choose Scientifically accepted names
  message("---------- Selecting and removing duplicates from the ABA, AMBIO, GBIF, and GloNAF lists ----------")
  
  ## Define components and their associated file paths
  components = list(
    aba = list(
      present = "wfo_one_aba_present",
      absent = "wfo_one_aba_absent"
    ),
    ambio = list(
      present = "wfo_one_ambio_present",
      absent = "wfo_one_ambio_absent"
    ),
    gbif = list(species = "wfo_one_gbif_species"),
    glonaf = list(species = "wfo_one_glonaf_species")
  )
  
  ## Iterate over components
  for (component in names(components)) {
    if (component != "gbif" && component != "glonaf") {
      present_data = get(components[[component]]$present)
      absent_data = get(components[[component]]$absent)
      
      ## Select the scientific names and remove NA
      present_data = present_data %>% 
        select(scientificName) %>% 
        filter(!is.na(scientificName))
      cat(paste0("All ", component, "_arctic_present NAs removed: ", any(!is.na(present_data)), "\n"))
      
      ## Remove duplicates
      present_data = distinct(present_data)
      cat(paste0("All ", component, "_arctic_present are distinct: ", any(!duplicated(present_data)), "\n"))
      
      ## Select the scientific names and remove NA
      absent_data = absent_data %>% 
        select(scientificName) %>% 
        filter(!is.na(scientificName))
      cat(paste0("All ", component, "_arctic_absent NAs removed: ", any(!is.na(absent_data)), "\n"))
      
      ## Remove duplicates
      absent_data = distinct(absent_data)
      cat(paste0("All ", component, "_arctic_absent are distinct: ", any(!duplicated(absent_data)), "\n"))
      
      ## Assign data to global environment
      assign(paste0(component, "_arctic_present"), present_data, envir = .GlobalEnv)
      assign(paste0(component, "_arctic_absent"), absent_data, envir = .GlobalEnv)
    } else {
      species_data = get(components[[component]]$species)
      species_data = species_data %>% 
        select(scientificName) %>% 
        filter(!is.na(scientificName))
      
      ## Remove duplicates
      species_data = distinct(species_data)
      
      ## Assign data to global environment
      assign(paste0(component, "_species"), species_data, envir = .GlobalEnv)
    }
  }
  
  
  # Combine AMBIO and ABA lists
  message("------ Merging ABA and AMBIO lists ------")
  
  ## merge present lists
  arctic_present = aba_arctic_present %>% 
    full_join(ambio_arctic_present, by = "scientificName") %>% 
    distinct(scientificName, .keep_all = TRUE)
  
  ## Run NA and distinct check
  cat("All arctic_present NAs removed:", any(!is.na(arctic_present)), "\n")
  cat("All arctic_present values are distinct: ", any(!duplicated(arctic_present)), "\n")
  
  ## merge absent lists
  arctic_absent = aba_arctic_absent %>% 
    full_join(ambio_arctic_absent, by = "scientificName") %>% 
    distinct(scientificName, .keep_all = TRUE)
  
  ## Run NA and distinct check
  cat("All arctic_absent NAs removed:", any(!is.na(arctic_absent)), "\n")
  cat("All arctic_absent values are distinct: ", any(!duplicated(arctic_absent)), "\n")
  
  # Merge GBIF list with ABA and AMBIO list
  message("------ Merging the combined ABA and AMBIO list with the GBIF list ------")
  
  ## Remove rows from filtered_species data frame that have matching values to the arctic_absent species. This is to avoid duplicates.
  gbif_arctic_present = merge(gbif_species, 
                              arctic_present, 
                              by = "scientificName"
  )
  ## Remove rows from gbif_species data frame that have matching values to the arctic_present species
  gbif_arctic_absent = anti_join(gbif_species, 
                                 arctic_present, 
                                 by = "scientificName"
  )
  
  ## Remove rows that are similar to the arctic_absent to avoid duplicates
  gbif_arctic_absent = anti_join(gbif_arctic_absent, 
                                 arctic_absent, 
                                 by = "scientificName"
  )
  
  ## Check how many are similar
  cat("Number of rows in GBIF that are similar to the arctic_absent list: ", nrow(anti_join(gbif_species, arctic_present, by = "scientificName")) - nrow(anti_join(gbif_arctic_absent, arctic_absent, by = "scientificName")), "\n")
  
  ## Now add all the absent species to the list. 
  gbif_arctic_absent = bind_rows(gbif_arctic_absent, arctic_absent)
  
  cat("gbif_arctic_present and gbif_arctic_absent lists have been made\n")
  
  # Merge GloNAF list with ABA, AMBIO, and GBIF list
  message("------ Merging the combined ABA, AMBIO, and GBIF list with the GloNAF list ------")
  
  ## Remove rows from glonaf_species data frame that have matching values to the arctic_present species
  glonaf_arctic_present = merge(glonaf_species, 
=======
## Print message with elapsed time
cat("Sourcing scripts finished in ", format_elapsed_time(startTime, endTime), "\n")

## Source the synonym check
source("components/synonym_check.R")
cat("sourcing completed. \n")

## If synonym_check is not conducted,load files
if (!"aba" %in% inputCommands || "none" %in% inputCommands) {
  ### Load ABA
  aba_arctic_present = read.csv("outputs/wfo_one_aba_arctic_present.csv")
  aba_arctic_absent = read.csv("outputs/wfo_one_aba_arctic_absent.csv")
}
if (!"ambio" %in% inputCommands || "none" %in% inputCommands) {
  ### Load AMBIO
  ambio_arctic_present = read.csv("outputs/wfo_one_ambio_arctic_present.csv")
  ambio_arctic_absent = read.csv("outputs/wfo_one_ambio_arctic_absent.csv")
}
if (!"gbif" %in% inputCommands || "none" %in% inputCommands) {
  ### Load GBIF
  gbif_species = read.csv("outputs/wfo_one_gbif_species.csv")
}
if (!"glonaf" %in% inputCommands || "none" %in% inputCommands) {
  ### Load GloNAF
  glonaf_species = read.csv("outputs/wfo_one_glonaf_species.csv")
}

# choose Scientifically accepted names
message("---------- Selecting and removing duplicates from the ABA list ----------")
## ABA Arctic present
### Select the scientific names and remove NA
aba_arctic_present = aba_arctic_present %>% 
  select(scientificName) %>% 
  filter(!is.na(scientificName))
cat("All aba_arctic_present NAs removed:", any(!is.na(aba_arctic_present)))
## Remove duplicates
aba_arctic_present = distinct(aba_arctic_present)
cat("All aba_arctic_present are distinct:", any(!duplicated(aba_arctic_present)))

## ABA Arctic absent
##Select the scientific names
aba_arctic_absent = aba_arctic_absent %>% 
  select(scientificName) %>% 
  filter(!is.na(scientificName))
cat("All aba_arctic_absent NAs removed:", any(!is.na(aba_arctic_absent)))
## Remove duplicates
aba_arctic_absent = distinct(aba_arctic_absent)
cat("All aba_arctic_absent are distinct:", any(!duplicated(aba_arctic_absent)))

message("---------- Selecting and removing duplicates from the AMBIO list ----------")
## AMBIO Arctic present
### Select the scientific names and remove NA
ambio_arctic_present = ambio_arctic_present %>% 
  select(scientificName) %>% 
  filter(!is.na(scientificName))
cat("All ambio_arctic_present NAs removed:", any(!is.na(ambio_arctic_present)))
## Remove duplicates
ambio_arctic_present = distinct(ambio_arctic_present)
cat("All ambio_arctic_present are distinct:", any(!duplicated(ambio_arctic_present)))

## ambio Arctic absent
ambio_arctic_absent = ambio_arctic_absent %>% 
  select(scientificName) %>% 
  filter(!is.na(scientificName))
cat("All ambio_arctic_absent NAs removed:", any(!is.na(ambio_arctic_absent)))
## Remove duplicates
ambio_arctic_absent = distinct(ambio_arctic_absent)
cat("All ambio_arctic_absent are distinct:", any(!duplicated(ambio_arctic_absent)))

# Combine AMBIO and ABA lists
message("------ Merging ABA and AMBIO lists ------")
## merge present lists
arctic_present = aba_arctic_present %>% 
  full_join(ambio_arctic_present, by = "scientificName") %>% 
  distinct(scientificName, .keep_all = TRUE)

## Run NA and distinct check
cat("All arctic_present NAs removed:", any(!is.na(arctic_present)))
cat("All arctic_present values are distinct: ", any(!duplicated(arctic_present)))

## merge absent lists
arctic_absent = aba_arctic_absent %>% 
  full_join(ambio_arctic_absent, by = "scientificName") %>% 
  distinct(scientificName, .keep_all = TRUE)

## Run NA and distinct check
cat("All arctic_absent NAs removed:", any(!is.na(arctic_absent)))
cat("All arctic_absent values are distinct: ", any(!duplicated(arctic_absent)))
cat("Merging of ABA and AMBIO finished")

message("------ Selecting and removing duplicates from the GBIF list ------")

## GBIF species
gbif_species = gbif_species %>% 
  select(scientificName) %>% 
  filter(!is.na(scientificName))
cat("All gbif_species NAs removed:", any(!is.na(gbif_species)))
## Remove duplicates
gbif_species = distinct(gbif_species)
cat("All gbif_species are distinct:", any(!duplicated(gbif_species)))

# Merge GBIF list with ABA and AMBIO list
message("------ Merging the combined ABA and AMBIO list with the GBIF list ------")
## Remove rows from filtered_species data frame that have matching values to the arctic_absent species. This is to avoid duplicates.
gbif_arctic_present = merge(gbif_species, 
>>>>>>> 9a60a2af
                                arctic_present, 
                                by = "scientificName"
  )
  
  ## Remove rows from glonaf_species data frame that have matching values to the arctic_present species
  ## This one will merge with arctic_absent species later
  glonaf_arctic_absent = anti_join(glonaf_species, 
                                   arctic_present, 
                                   by = "scientificName"
  )
  
  cat("All glonaf_arctic_absent NAs removed:", any(!is.na(glonaf_arctic_absent)))
  ## Remove duplicates
  glonaf_arctic_absent = distinct(glonaf_arctic_absent)
  cat("All glonaf_arctic_absent are distinct:", any(!duplicated(glonaf_arctic_absent)))
  
  # Merge the filtered list with the GloNAF list
  message("------ Merging the gbif_arctic_absent list with the glonaf_arctic_absent list ------")
  ## Remove the glonaf species from the filtered_list. This is to avoid duplicates when merging
  filtered_species = anti_join(glonaf_arctic_absent, 
                               gbif_arctic_absent,
                               by = "scientificName"
<<<<<<< HEAD
  )
  
  ## Check how many are similar
  cat("Number of rows in gbif_arctic_absent that are similar to the glonaf_arctic_absent list: ", nrow(merge(glonaf_arctic_absent, gbif_arctic_absent)), "\n")
  
  ## Merge filtered_species from glonaf with the gbif_species
  filtered_species = bind_rows(gbif_arctic_absent, filtered_species)
  
  ## Check for NAs and duplications
  cat("All filtered_species NAs removed:", any(!is.na(filtered_species)), "\n")
  cat("All filtered_species are distinct:", any(!duplicated(filtered_species)), "\n")
  
  ## Replace odd multiplication sign with x in order to better display the final list
  filtered_species$scientificName = lapply(filtered_species$scientificName, function(x) gsub("(\\w) × (\\w)", "\\1 x \\2", x))
  filtered_species$scientificName = unlist(filtered_species$scientificName)
}
=======
)
## Check how many are similar
cat("Number of rows in GBIF that are similar to the arctic_absent list: ", nrow(anti_join(gbif_species, arctic_present, by = "scientificName")) - nrow(anti_join(gbif_arctic_absent, arctic_absent, by = "scientificName")), "\n")

## Now add all the absent species to the list. 
gbif_arctic_absent = bind_rows(gbif_arctic_absent, arctic_absent)

cat("gbif_arctic_present and gbif_arctic_absent lists have been made")

# Merge filtered species with the GloNAF list
message("------ Selecting and removing duplicates from the GloNAF list ------")
## Glonaf species
glonaf_species = glonaf_species %>% 
  select(scientificName) %>% 
  filter(!is.na(scientificName))

## Remove rows from glonaf_species data frame that have matching values to the arctic_present species
glonaf_arctic_present = merge(glonaf_species, 
                                         arctic_present, 
                                         by = "scientificName"
)

## Remove rows from glonaf_species data frame that have matching values to the arctic_present species
## This one will merge with arctic_absent species later
glonaf_arctic_absent = anti_join(glonaf_species, 
                                         arctic_present, 
                                         by = "scientificName"
)

cat("All glonaf_arctic_absent NAs removed:", any(!is.na(glonaf_arctic_absent)))
## Remove duplicates
glonaf_arctic_absent = distinct(glonaf_arctic_absent)
cat("All glonaf_arctic_absent are distinct:", any(!duplicated(glonaf_arctic_absent)))

# Merge the filtered list with the GloNAF list
message("------ Merging the gbif_arctic_absent list with the glonaf_arctic_absent list ------")
## Remove the glonaf species from the filtered_list. This is to avoid duplicates when merging
filtered_species = anti_join(glonaf_arctic_absent, 
                             gbif_arctic_absent,
                             by = "scientificName"
                             )
## Check how many are similar
cat("Number of rows in gbif_arctic_absent that are similar to the glonaf_arctic_absent list: ", nrow(merge(glonaf_arctic_absent, gbif_arctic_absent)), "\n")

## Merge filtered_species from glonaf with the gbif_species
filtered_species = bind_rows(gbif_arctic_absent, filtered_species)
## Check for NAs and duplications
cat("All filtered_species NAs removed:", any(!is.na(filtered_species)))
cat("All filtered_species are distinct:", any(!duplicated(filtered_species)))
cat("glonaf_arctic_absent has been merged with gbif_arctic_absent")

## Replace odd multiplication sign with x in order to better display the final list
filtered_species$scientificName = lapply(filtered_species$scientificName, function(x) gsub("(\\w) × (\\w)", "\\1 x \\2", x))
filtered_species$scientificName = unlist(filtered_species$scientificName)

message("----- Running similarity check -----")
## Run a similarity check to find possible missed duplications
similarityCheck_filtered_species = similarity_check(filtered_species, "scientificName", "scientificName", "jw", 0.05)
similarityCheck_filtered_species = data.frame(similarityCheck_filtered_species)

## Filter out different variances
similarityCheck_filtered_species = filter_rows_after_split_text(similarityCheck_filtered_species, "name", "similarName", "var.")
## Filter out hybrids
similarityCheck_filtered_species = filter_rows_around_split_text(similarityCheck_filtered_species, "name", "similarName", "x")
## Filter out different subspecies
similarityCheck_filtered_species = filter_rows_after_split_text(similarityCheck_filtered_species, "name", "similarName", "subsp.")
>>>>>>> 9a60a2af


message("Removing duplicates")
remove_duplicates()

check_similarities = function() {
  ## Run a similarity check to find possible missed duplications
  simCheck_filt_sp = similarity_check(filtered_species, "scientificName", "scientificName", "jw", 0.05)
  simCheck_filt_sp = data.frame(simCheck_filt_sp)
  
  ## Filter out different variances
  simCheck_filt_sp = filter_rows_after_split_text(simCheck_filt_sp, "name", "similarName", "var.")
  ## Filter out hybrids
  simCheck_filt_sp = filter_rows_around_split_text(simCheck_filt_sp, "name", "similarName", "x")
  ## Filter out different subspecies
  simCheck_filt_sp = filter_rows_after_split_text(simCheck_filt_sp, "name", "similarName", "subsp.")
  ## Filter out only Genus names
  
  
  ## Further use rgbif to check the similar names
  rgif_check = function() {
    ## Use rgbif to check the similar names
    ## combine the two columns into one
    scientific_names = unlist(simCheck_filt_sp[ ,c("name", "similarName")] )
    
    ## Only look in the vascular plants
    higherTaxonKey = name_backbone(name = "Tracheophyta")$usageKey
    
    speciesKeys = lapply(scientific_names, function(x) {
      name_lookup(x, higherTaxonKey = higherTaxonKey)$data$speciesKey
    })
    
    ## Find the maximum number of speciesKey values
    max_speciesKeys = max(sapply(speciesKeys, function(x) length(unique(x))))
    ## Create matrix
    mat = matrix(nrow = length(speciesKeys), ncol = max_speciesKeys + 1)
    mat[, 1] = scientific_names
    for (i in seq_along(speciesKeys)) {
      mat[i, 2:(length(unique(speciesKeys[[i]])) + 1)] = unique(speciesKeys[[i]])
    }
    ## Convert matrix to data frame
    speciesKeys_unique = as.data.frame(mat, stringAsFactors = FALSE)
    ## Convert the value columns to numeric
    speciesKeys_unique[, -1] = lapply(speciesKeys_unique[, -1], as.numeric)
    ## Set the column names
    colnames(speciesKeys_unique) = c("scientificName", "speciesKey")
    ## remove all other columns to only keep one value
    speciesKeys_unique = speciesKeys_unique[, c(1, 2)]
    ## Write it out
    write.csv(speciesKeys_unique, "outputs/similarityCheck_filtered_species.csv", fileEncoding = "UTF-8")
    ## Get duplicated species
    duplicate_species = speciesKeys_unique[duplicated(speciesKeys_unique$speciesKey), ]
    ## Filter duplicated species
    filtered_duplicate_species = speciesKeys_unique[!duplicated(speciesKeys_unique$speciesKey), ]
    
    cat("Filtering out", nrow(duplicate_species), "Species from the filtered_species list: \n", paste(duplicate_species$scientificName, collapse = "\n"), "\n")
    
    ## Make the final list
    filtered_species_final = anti_join(filtered_species, duplicate_species, by = "scientificName")
    
  }
  message("Checking duplicates against GBIF database")
  rgif_check()
}
message("Running similarity check")
check_similarities()

write_lists = function() {
  ## Write it out
  write.csv(speciesKeys_unique, "outputs/similarityCheck_filtered_species.csv", fileEncoding = "UTF-8")

  ## Write out the final CSV of all species outside the Arctic
  write.csv(filtered_species_final, "outputs/filtered_species_final.csv", fileEncoding = "UTF-8")
}

message("writing out lists")
write_lists()

# Stop the filter script timer
end_filterScript_time = Sys.time()
### Calculate the time
<<<<<<< HEAD
el_time_filter = format_elapsed_time(start_filterScript_time, end_filterScript_time)
# Print message with elapsed time
message("Script finished in ", el_time_filter, "\n")
=======
formatted_elapsed_time = format_elapsed_time(start_filterScript_time, end_filterScript_time)
## Print message with elapsed time
message("Filtering script finished in ", formatted_elapsed_time, "\n")
>>>>>>> 9a60a2af
<|MERGE_RESOLUTION|>--- conflicted
+++ resolved
@@ -1,545 +1,428 @@
-# Filter all species lists
-<<<<<<< HEAD
-=======
-
-## Get and Set working directory
-getwd()
-setwd("modeling")
-### Start filter script timer
-start_filterScript_time = Sys.time()
-## Source scripts ETC 10 min without the synonym check
-startTime = Sys.time()
-cat("Starting to source scripts. \n")
-## Source utility script
-source("components/utils.R")
-## create the possible commands
-simpleListNames = c("aba", "ambio", "gbif", "glonaf")
-multiListNames = c("all", "none")
-## create an empty string of the input
-inputString <<- ""
-## specify the prompt message
-wfoPromptMessage = paste("Which lists do you want to run a synonym check on? The possible commands are: \n lists names: ",
-                         paste(simpleListNames, collapse = ", "), "\n multi-action: ", paste(multiListNames, collapse = ", "), "\n")
-## Run the command line input check
-inputString = checkInputCommands(inputString, simpleListNames, multiListNames, wfoPromptMessage)
->>>>>>> 9a60a2af
-
-initiate = function() {
-  ## Start filter script timer
-  start_filterScript_time <<- Sys.time()
-  ## Source scripts ETC 10 min without the synonym check
-  startTime <<- Sys.time()
-  ## Source utility script
-  source("components/utils.R")
-  ## create the possible commands
-  simpleListNames <<- c("aba", "ambio", "gbif", "glonaf", "test")
-  multiListNames <<- c("all", "none")
-  ## create an empty string of the input
-  inputString = ""
-  ## specify the prompt message
-  wfoPromptMessage = paste("Which lists do you want to run a synonym check on? The possible commands are: \n list names: ", paste(simpleListNames, collapse = ", "), "\n multi-action: ", paste(multiListNames, collapse = ", "), "\n")
-  ## Run the command line input check
-  inputString = checkInputCommands(inputString, simpleListNames, multiListNames, wfoPromptMessage)
-  ## Split input into individual commands
-  inputCommands <<- strsplit(inputString, ",")[[1]]
-  inputCommands <<- trimws(inputCommands)
-  
-  message("Sourcing components. \n")
-  sourcing()
-} 
-
-sourcing = function() {
-  ## Define components and their associated file paths
-  components = list(
-    aba = list(
-      source = "components/aba_wrangling.R",
-      present = "outputs/wfo_one_aba_arctic_present.csv",
-      absent = "outputs/wfo_one_aba_arctic_absent.csv"
-    ),
-    ambio = list(
-      source = "components/ambio_wrangling.R",
-      present = "outputs/wfo_one_ambio_arctic_present.csv",
-      absent = "outputs/wfo_one_ambio_arctic_absent.csv"
-    ),
-    gbif = list(
-      source = c("components/regions_data_import.R", "components/gbif_species_retrieval.R"),
-      species = "outputs/wfo_one_gbif_species.csv"
-    ),
-    glonaf = list(
-      source = "components/glonaf_wrangling.R",
-      species = "outputs/wfo_one_glonaf_species.csv"
-    )
-  )
-  
-  ## Handle "all" and "none" commands
-  if ("all" %in% inputCommands) {
-    inputCommands = names(components)
-  } else if ("none" %in% inputCommands) {
-    inputCommands = character(0)
-  }
-  
-  ## Iterate over components
-  for (component in names(components)) {
-    if (component %in% inputCommands) {
-      ## Source component files
-      for (file in components[[component]]$source) {
-        source(file)
+  initiate = function() {
+    message("------ Initiating filtering process ------ \n")
+    ## Get and Set working directory
+    tryCatch({
+      setwd("modeling")
+    }, error = function(e) {
+      cat("Working directory: ", getwd())
+    })
+    
+    ## Start filter script timer
+    start_filterScript_time <<- Sys.time()
+    ## Source scripts ETC 10 min without the synonym check
+    startTime <<- Sys.time()
+    ## Source utility script
+    source("components/utils.R")
+    ## create the possible commands
+    simpleListNames <<- c("aba", "ambio", "gbif", "glonaf", "test")
+    multiListNames <<- c("all", "none")
+    ## create an empty string of the input
+    inputString = ""
+    ## specify the prompt message
+    wfoPromptMessage = paste("Which lists do you want to wrangle? Only for specific purposes, else load pre-wrangled files with 'none'. The possible commands are: \n list names: ", paste(simpleListNames, collapse = ", "), "\n multi-action: ", paste(multiListNames, collapse = ", "), "\n")
+    ## Run the command line input check
+    inputString = checkInputCommands(inputString, simpleListNames, multiListNames, wfoPromptMessage)
+    ## Split input into individual commands
+    inputCommands <<- strsplit(inputString, ",")[[1]]
+    inputCommands <<- trimws(inputCommands)
+    
+    message("------ Sourcing components ------ \n")
+    sourcing()
+  }
+  
+  sourcing = function() {
+    ## Define components and their associated file paths
+    components = list(
+      aba = list(
+        source = "components/aba_wrangling.R",
+        present = "outputs/wfo_one_aba_arctic_present.csv",
+        absent = "outputs/wfo_one_aba_arctic_absent.csv"
+      ),
+      ambio = list(
+        source = "components/ambio_wrangling.R",
+        present = "outputs/wfo_one_ambio_arctic_present.csv",
+        absent = "outputs/wfo_one_ambio_arctic_absent.csv"
+      ),
+      gbif = list(
+        source = c("components/regions_data_import.R", "components/gbif_species_retrieval.R"),
+        species = "outputs/wfo_one_gbif_species.csv"
+      ),
+      glonaf = list(
+        source = "components/glonaf_wrangling.R",
+        species = "outputs/wfo_one_glonaf_species.csv"
+      )
+    )
+    
+    ## Handle "all" and "none" commands
+    if ("all" %in% inputCommands) {
+      inputCommands = names(components)
+    } else if ("none" %in% inputCommands) {
+      inputCommands = character(0)
+    }
+    
+    ## Iterate over components
+    for (component in names(components)) {
+      if (component %in% inputCommands) {
+        ## Source component files
+        for (file in components[[component]]$source) {
+          source(file)
+        }
+      } else {
+        ## Load data from files
+        for (field in setdiff(names(components[[component]]), "source")) {
+          file <- components[[component]][[field]]
+          tryCatch({
+            var_name <- paste0("wfo_", component, "_", field)
+            assign(var_name, read.csv(file), envir = .GlobalEnv)
+          }, warning = function(w) {
+            print(paste("Warning:", w))
+          }, error = function(e) {
+            print(paste("Error:", e))
+          })
+        }
       }
+    }
+    
+    # Ask if wanting to conduct synonym check
+    synonym_check_input = readline(prompt = "Run synonym check (hours of waiting time)? not needed. [y/n] ")
+    
+    # Source the synonym check if wanted
+    if(tolower(synonym_check_input) == "y") {
+      source("components/synonym_check.R")
     } else {
-      ## Load data from files
-      for (field in setdiff(names(components[[component]]), "source")) {
-        file <- components[[component]][[field]]
-        tryCatch({
-          var_name <- paste0("wfo_", component, "_", field)
-          assign(var_name, read.csv(file), envir = .GlobalEnv)
-        }, warning = function(w) {
-          print(paste("Warning:", w))
-        }, error = function(e) {
-          print(paste("Error:", e))
-        })
+      cat("Skipping synonym Check \n")
+    }
+    
+    # Stop sourcing timer
+    endTime = Sys.time()
+    ### Calculate the time
+    formatted_elapsed_time = format_elapsed_time(startTime, endTime)
+    ## Print message with elapsed time
+    message("Sourcing script finished in ", formatted_elapsed_time)
+  }
+  
+  
+  remove_duplicates = function() {
+    # choose Scientifically accepted names
+    message("------ Selecting and removing duplicates from the ABA, AMBIO, GBIF, and GloNAF lists ------")
+    
+    ## Define components and their associated file paths
+    components = list(
+      aba = list(
+        present = "wfo_aba_present",
+        absent = "wfo_aba_absent"
+      ),
+      ambio = list(
+        present = "wfo_ambio_present",
+        absent = "wfo_ambio_absent"
+      ),
+      gbif = list(species = "wfo_gbif_species"),
+      glonaf = list(species = "wfo_glonaf_species")
+    )
+    
+    ## Iterate over components
+    for (component in names(components)) {
+      if (component != "gbif" && component != "glonaf") {
+        present_data = get(components[[component]]$present)
+        absent_data = get(components[[component]]$absent)
+        
+        ## Select the scientific names and remove NA
+        present_data = present_data %>% 
+          select(scientificName) %>% 
+          filter(!is.na(scientificName))
+        cat(paste0("All ", component, "_arctic_present NAs removed: ", any(!is.na(present_data)), "\n"))
+        
+        ## Remove duplicates
+        present_data = distinct(present_data)
+        cat(paste0("All ", component, "_arctic_present are distinct: ", any(!duplicated(present_data)), "\n"))
+        
+        ## Select the scientific names and remove NA
+        absent_data = absent_data %>% 
+          select(scientificName) %>% 
+          filter(!is.na(scientificName))
+        cat(paste0("All ", component, "_arctic_absent NAs removed: ", any(!is.na(absent_data)), "\n"))
+        
+        ## Remove duplicates
+        absent_data = distinct(absent_data)
+        cat(paste0("All ", component, "_arctic_absent are distinct: ", any(!duplicated(absent_data)), "\n"))
+        
+        ## Assign data to global environment
+        assign(paste0(component, "_arctic_present"), present_data, envir = .GlobalEnv)
+        assign(paste0(component, "_arctic_absent"), absent_data, envir = .GlobalEnv)
+      } else {
+        species_data = get(components[[component]]$species)
+        species_data = species_data %>% 
+          select(scientificName) %>% 
+          filter(!is.na(scientificName))
+        
+        ## Remove duplicates
+        species_data = distinct(species_data)
+        
+        ## Assign data to global environment
+        assign(paste0(component, "_species"), species_data, envir = .GlobalEnv)
       }
     }
-  }
-  
-  # Ask if wanting to conduct synonym check
-  synonym_check_input = readline(prompt = "Run synonym check (hours of waiting time)? [y/n] ")
-  
-  # Source the synonym check if wanted
-  if(tolower(synonym_check_input) == "y") {
-    source("components/synonym_check.R")
-  } else {
-    cat("Skipping synonym Check \n")
-  }
-}
-
-message("Initiating filtering process \n")
-initiate()
-
-# Stop sourcing timer
-endTime = Sys.time()
-<<<<<<< HEAD
-### Calculate the time
-formatted_elapsed_time = format_elapsed_time(startTime, endTime)
-## Print message with elapsed time
-message("Sourcing script finished in ", formatted_elapsed_time)
-
-remove_duplicates = function() {
-  # choose Scientifically accepted names
-  message("---------- Selecting and removing duplicates from the ABA, AMBIO, GBIF, and GloNAF lists ----------")
-  
-  ## Define components and their associated file paths
-  components = list(
-    aba = list(
-      present = "wfo_one_aba_present",
-      absent = "wfo_one_aba_absent"
-    ),
-    ambio = list(
-      present = "wfo_one_ambio_present",
-      absent = "wfo_one_ambio_absent"
-    ),
-    gbif = list(species = "wfo_one_gbif_species"),
-    glonaf = list(species = "wfo_one_glonaf_species")
-  )
-  
-  ## Iterate over components
-  for (component in names(components)) {
-    if (component != "gbif" && component != "glonaf") {
-      present_data = get(components[[component]]$present)
-      absent_data = get(components[[component]]$absent)
-      
-      ## Select the scientific names and remove NA
-      present_data = present_data %>% 
-        select(scientificName) %>% 
-        filter(!is.na(scientificName))
-      cat(paste0("All ", component, "_arctic_present NAs removed: ", any(!is.na(present_data)), "\n"))
-      
-      ## Remove duplicates
-      present_data = distinct(present_data)
-      cat(paste0("All ", component, "_arctic_present are distinct: ", any(!duplicated(present_data)), "\n"))
-      
-      ## Select the scientific names and remove NA
-      absent_data = absent_data %>% 
-        select(scientificName) %>% 
-        filter(!is.na(scientificName))
-      cat(paste0("All ", component, "_arctic_absent NAs removed: ", any(!is.na(absent_data)), "\n"))
-      
-      ## Remove duplicates
-      absent_data = distinct(absent_data)
-      cat(paste0("All ", component, "_arctic_absent are distinct: ", any(!duplicated(absent_data)), "\n"))
-      
-      ## Assign data to global environment
-      assign(paste0(component, "_arctic_present"), present_data, envir = .GlobalEnv)
-      assign(paste0(component, "_arctic_absent"), absent_data, envir = .GlobalEnv)
-    } else {
-      species_data = get(components[[component]]$species)
-      species_data = species_data %>% 
-        select(scientificName) %>% 
-        filter(!is.na(scientificName))
-      
-      ## Remove duplicates
-      species_data = distinct(species_data)
-      
-      ## Assign data to global environment
-      assign(paste0(component, "_species"), species_data, envir = .GlobalEnv)
-    }
-  }
-  
-  
-  # Combine AMBIO and ABA lists
-  message("------ Merging ABA and AMBIO lists ------")
-  
-  ## merge present lists
-  arctic_present = aba_arctic_present %>% 
-    full_join(ambio_arctic_present, by = "scientificName") %>% 
-    distinct(scientificName, .keep_all = TRUE)
-  
-  ## Run NA and distinct check
-  cat("All arctic_present NAs removed:", any(!is.na(arctic_present)), "\n")
-  cat("All arctic_present values are distinct: ", any(!duplicated(arctic_present)), "\n")
-  
-  ## merge absent lists
-  arctic_absent = aba_arctic_absent %>% 
-    full_join(ambio_arctic_absent, by = "scientificName") %>% 
-    distinct(scientificName, .keep_all = TRUE)
-  
-  ## Run NA and distinct check
-  cat("All arctic_absent NAs removed:", any(!is.na(arctic_absent)), "\n")
-  cat("All arctic_absent values are distinct: ", any(!duplicated(arctic_absent)), "\n")
-  
-  # Merge GBIF list with ABA and AMBIO list
-  message("------ Merging the combined ABA and AMBIO list with the GBIF list ------")
-  
-  ## Remove rows from filtered_species data frame that have matching values to the arctic_absent species. This is to avoid duplicates.
-  gbif_arctic_present = merge(gbif_species, 
-                              arctic_present, 
-                              by = "scientificName"
-  )
-  ## Remove rows from gbif_species data frame that have matching values to the arctic_present species
-  gbif_arctic_absent = anti_join(gbif_species, 
-                                 arctic_present, 
-                                 by = "scientificName"
-  )
-  
-  ## Remove rows that are similar to the arctic_absent to avoid duplicates
-  gbif_arctic_absent = anti_join(gbif_arctic_absent, 
-                                 arctic_absent, 
-                                 by = "scientificName"
-  )
-  
-  ## Check how many are similar
-  cat("Number of rows in GBIF that are similar to the arctic_absent list: ", nrow(anti_join(gbif_species, arctic_present, by = "scientificName")) - nrow(anti_join(gbif_arctic_absent, arctic_absent, by = "scientificName")), "\n")
-  
-  ## Now add all the absent species to the list. 
-  gbif_arctic_absent = bind_rows(gbif_arctic_absent, arctic_absent)
-  
-  cat("gbif_arctic_present and gbif_arctic_absent lists have been made\n")
-  
-  # Merge GloNAF list with ABA, AMBIO, and GBIF list
-  message("------ Merging the combined ABA, AMBIO, and GBIF list with the GloNAF list ------")
-  
-  ## Remove rows from glonaf_species data frame that have matching values to the arctic_present species
-  glonaf_arctic_present = merge(glonaf_species, 
-=======
-## Print message with elapsed time
-cat("Sourcing scripts finished in ", format_elapsed_time(startTime, endTime), "\n")
-
-## Source the synonym check
-source("components/synonym_check.R")
-cat("sourcing completed. \n")
-
-## If synonym_check is not conducted,load files
-if (!"aba" %in% inputCommands || "none" %in% inputCommands) {
-  ### Load ABA
-  aba_arctic_present = read.csv("outputs/wfo_one_aba_arctic_present.csv")
-  aba_arctic_absent = read.csv("outputs/wfo_one_aba_arctic_absent.csv")
-}
-if (!"ambio" %in% inputCommands || "none" %in% inputCommands) {
-  ### Load AMBIO
-  ambio_arctic_present = read.csv("outputs/wfo_one_ambio_arctic_present.csv")
-  ambio_arctic_absent = read.csv("outputs/wfo_one_ambio_arctic_absent.csv")
-}
-if (!"gbif" %in% inputCommands || "none" %in% inputCommands) {
-  ### Load GBIF
-  gbif_species = read.csv("outputs/wfo_one_gbif_species.csv")
-}
-if (!"glonaf" %in% inputCommands || "none" %in% inputCommands) {
-  ### Load GloNAF
-  glonaf_species = read.csv("outputs/wfo_one_glonaf_species.csv")
-}
-
-# choose Scientifically accepted names
-message("---------- Selecting and removing duplicates from the ABA list ----------")
-## ABA Arctic present
-### Select the scientific names and remove NA
-aba_arctic_present = aba_arctic_present %>% 
-  select(scientificName) %>% 
-  filter(!is.na(scientificName))
-cat("All aba_arctic_present NAs removed:", any(!is.na(aba_arctic_present)))
-## Remove duplicates
-aba_arctic_present = distinct(aba_arctic_present)
-cat("All aba_arctic_present are distinct:", any(!duplicated(aba_arctic_present)))
-
-## ABA Arctic absent
-##Select the scientific names
-aba_arctic_absent = aba_arctic_absent %>% 
-  select(scientificName) %>% 
-  filter(!is.na(scientificName))
-cat("All aba_arctic_absent NAs removed:", any(!is.na(aba_arctic_absent)))
-## Remove duplicates
-aba_arctic_absent = distinct(aba_arctic_absent)
-cat("All aba_arctic_absent are distinct:", any(!duplicated(aba_arctic_absent)))
-
-message("---------- Selecting and removing duplicates from the AMBIO list ----------")
-## AMBIO Arctic present
-### Select the scientific names and remove NA
-ambio_arctic_present = ambio_arctic_present %>% 
-  select(scientificName) %>% 
-  filter(!is.na(scientificName))
-cat("All ambio_arctic_present NAs removed:", any(!is.na(ambio_arctic_present)))
-## Remove duplicates
-ambio_arctic_present = distinct(ambio_arctic_present)
-cat("All ambio_arctic_present are distinct:", any(!duplicated(ambio_arctic_present)))
-
-## ambio Arctic absent
-ambio_arctic_absent = ambio_arctic_absent %>% 
-  select(scientificName) %>% 
-  filter(!is.na(scientificName))
-cat("All ambio_arctic_absent NAs removed:", any(!is.na(ambio_arctic_absent)))
-## Remove duplicates
-ambio_arctic_absent = distinct(ambio_arctic_absent)
-cat("All ambio_arctic_absent are distinct:", any(!duplicated(ambio_arctic_absent)))
-
-# Combine AMBIO and ABA lists
-message("------ Merging ABA and AMBIO lists ------")
-## merge present lists
-arctic_present = aba_arctic_present %>% 
-  full_join(ambio_arctic_present, by = "scientificName") %>% 
-  distinct(scientificName, .keep_all = TRUE)
-
-## Run NA and distinct check
-cat("All arctic_present NAs removed:", any(!is.na(arctic_present)))
-cat("All arctic_present values are distinct: ", any(!duplicated(arctic_present)))
-
-## merge absent lists
-arctic_absent = aba_arctic_absent %>% 
-  full_join(ambio_arctic_absent, by = "scientificName") %>% 
-  distinct(scientificName, .keep_all = TRUE)
-
-## Run NA and distinct check
-cat("All arctic_absent NAs removed:", any(!is.na(arctic_absent)))
-cat("All arctic_absent values are distinct: ", any(!duplicated(arctic_absent)))
-cat("Merging of ABA and AMBIO finished")
-
-message("------ Selecting and removing duplicates from the GBIF list ------")
-
-## GBIF species
-gbif_species = gbif_species %>% 
-  select(scientificName) %>% 
-  filter(!is.na(scientificName))
-cat("All gbif_species NAs removed:", any(!is.na(gbif_species)))
-## Remove duplicates
-gbif_species = distinct(gbif_species)
-cat("All gbif_species are distinct:", any(!duplicated(gbif_species)))
-
-# Merge GBIF list with ABA and AMBIO list
-message("------ Merging the combined ABA and AMBIO list with the GBIF list ------")
-## Remove rows from filtered_species data frame that have matching values to the arctic_absent species. This is to avoid duplicates.
-gbif_arctic_present = merge(gbif_species, 
->>>>>>> 9a60a2af
+    
+    
+    # Combine AMBIO and ABA lists
+    message("------ Merging ABA and AMBIO lists ------")
+    
+    ## merge present lists
+    arctic_present = aba_arctic_present %>% 
+      full_join(ambio_arctic_present, by = "scientificName") %>% 
+      distinct(scientificName, .keep_all = TRUE)
+    
+    ## Run NA and distinct check
+    cat("All arctic_present NAs removed:", any(!is.na(arctic_present)), "\n")
+    cat("All arctic_present values are distinct: ", any(!duplicated(arctic_present)), "\n")
+    
+    ## merge absent lists
+    arctic_absent = aba_arctic_absent %>% 
+      full_join(ambio_arctic_absent, by = "scientificName") %>% 
+      distinct(scientificName, .keep_all = TRUE)
+    
+    ## Run NA and distinct check
+    cat("All arctic_absent NAs removed:", any(!is.na(arctic_absent)), "\n")
+    cat("All arctic_absent values are distinct: ", any(!duplicated(arctic_absent)), "\n")
+    
+    # Merge GBIF list with ABA and AMBIO list
+    message("------ Merging the combined ABA and AMBIO list with the GBIF list ------")
+    
+    ## Remove rows from filtered_species data frame that have matching values to the arctic_absent species. This is to avoid duplicates.
+    gbif_arctic_present = merge(gbif_species, 
                                 arctic_present, 
                                 by = "scientificName"
-  )
-  
-  ## Remove rows from glonaf_species data frame that have matching values to the arctic_present species
-  ## This one will merge with arctic_absent species later
-  glonaf_arctic_absent = anti_join(glonaf_species, 
+    )
+    ## Remove rows from gbif_species data frame that have matching values to the arctic_present species
+    gbif_arctic_absent = anti_join(gbif_species, 
                                    arctic_present, 
                                    by = "scientificName"
-  )
-  
-  cat("All glonaf_arctic_absent NAs removed:", any(!is.na(glonaf_arctic_absent)))
-  ## Remove duplicates
-  glonaf_arctic_absent = distinct(glonaf_arctic_absent)
-  cat("All glonaf_arctic_absent are distinct:", any(!duplicated(glonaf_arctic_absent)))
-  
-  # Merge the filtered list with the GloNAF list
-  message("------ Merging the gbif_arctic_absent list with the glonaf_arctic_absent list ------")
-  ## Remove the glonaf species from the filtered_list. This is to avoid duplicates when merging
-  filtered_species = anti_join(glonaf_arctic_absent, 
-                               gbif_arctic_absent,
-                               by = "scientificName"
-<<<<<<< HEAD
-  )
-  
-  ## Check how many are similar
-  cat("Number of rows in gbif_arctic_absent that are similar to the glonaf_arctic_absent list: ", nrow(merge(glonaf_arctic_absent, gbif_arctic_absent)), "\n")
-  
-  ## Merge filtered_species from glonaf with the gbif_species
-  filtered_species = bind_rows(gbif_arctic_absent, filtered_species)
-  
-  ## Check for NAs and duplications
-  cat("All filtered_species NAs removed:", any(!is.na(filtered_species)), "\n")
-  cat("All filtered_species are distinct:", any(!duplicated(filtered_species)), "\n")
-  
-  ## Replace odd multiplication sign with x in order to better display the final list
-  filtered_species$scientificName = lapply(filtered_species$scientificName, function(x) gsub("(\\w) × (\\w)", "\\1 x \\2", x))
-  filtered_species$scientificName = unlist(filtered_species$scientificName)
-}
-=======
-)
-## Check how many are similar
-cat("Number of rows in GBIF that are similar to the arctic_absent list: ", nrow(anti_join(gbif_species, arctic_present, by = "scientificName")) - nrow(anti_join(gbif_arctic_absent, arctic_absent, by = "scientificName")), "\n")
-
-## Now add all the absent species to the list. 
-gbif_arctic_absent = bind_rows(gbif_arctic_absent, arctic_absent)
-
-cat("gbif_arctic_present and gbif_arctic_absent lists have been made")
-
-# Merge filtered species with the GloNAF list
-message("------ Selecting and removing duplicates from the GloNAF list ------")
-## Glonaf species
-glonaf_species = glonaf_species %>% 
-  select(scientificName) %>% 
-  filter(!is.na(scientificName))
-
-## Remove rows from glonaf_species data frame that have matching values to the arctic_present species
-glonaf_arctic_present = merge(glonaf_species, 
-                                         arctic_present, 
-                                         by = "scientificName"
-)
-
-## Remove rows from glonaf_species data frame that have matching values to the arctic_present species
-## This one will merge with arctic_absent species later
-glonaf_arctic_absent = anti_join(glonaf_species, 
-                                         arctic_present, 
-                                         by = "scientificName"
-)
-
-cat("All glonaf_arctic_absent NAs removed:", any(!is.na(glonaf_arctic_absent)))
-## Remove duplicates
-glonaf_arctic_absent = distinct(glonaf_arctic_absent)
-cat("All glonaf_arctic_absent are distinct:", any(!duplicated(glonaf_arctic_absent)))
-
-# Merge the filtered list with the GloNAF list
-message("------ Merging the gbif_arctic_absent list with the glonaf_arctic_absent list ------")
-## Remove the glonaf species from the filtered_list. This is to avoid duplicates when merging
-filtered_species = anti_join(glonaf_arctic_absent, 
-                             gbif_arctic_absent,
-                             by = "scientificName"
-                             )
-## Check how many are similar
-cat("Number of rows in gbif_arctic_absent that are similar to the glonaf_arctic_absent list: ", nrow(merge(glonaf_arctic_absent, gbif_arctic_absent)), "\n")
-
-## Merge filtered_species from glonaf with the gbif_species
-filtered_species = bind_rows(gbif_arctic_absent, filtered_species)
-## Check for NAs and duplications
-cat("All filtered_species NAs removed:", any(!is.na(filtered_species)))
-cat("All filtered_species are distinct:", any(!duplicated(filtered_species)))
-cat("glonaf_arctic_absent has been merged with gbif_arctic_absent")
-
-## Replace odd multiplication sign with x in order to better display the final list
-filtered_species$scientificName = lapply(filtered_species$scientificName, function(x) gsub("(\\w) × (\\w)", "\\1 x \\2", x))
-filtered_species$scientificName = unlist(filtered_species$scientificName)
-
-message("----- Running similarity check -----")
-## Run a similarity check to find possible missed duplications
-similarityCheck_filtered_species = similarity_check(filtered_species, "scientificName", "scientificName", "jw", 0.05)
-similarityCheck_filtered_species = data.frame(similarityCheck_filtered_species)
-
-## Filter out different variances
-similarityCheck_filtered_species = filter_rows_after_split_text(similarityCheck_filtered_species, "name", "similarName", "var.")
-## Filter out hybrids
-similarityCheck_filtered_species = filter_rows_around_split_text(similarityCheck_filtered_species, "name", "similarName", "x")
-## Filter out different subspecies
-similarityCheck_filtered_species = filter_rows_after_split_text(similarityCheck_filtered_species, "name", "similarName", "subsp.")
->>>>>>> 9a60a2af
-
-
-message("Removing duplicates")
-remove_duplicates()
-
-check_similarities = function() {
-  ## Run a similarity check to find possible missed duplications
-  simCheck_filt_sp = similarity_check(filtered_species, "scientificName", "scientificName", "jw", 0.05)
-  simCheck_filt_sp = data.frame(simCheck_filt_sp)
-  
-  ## Filter out different variances
-  simCheck_filt_sp = filter_rows_after_split_text(simCheck_filt_sp, "name", "similarName", "var.")
-  ## Filter out hybrids
-  simCheck_filt_sp = filter_rows_around_split_text(simCheck_filt_sp, "name", "similarName", "x")
-  ## Filter out different subspecies
-  simCheck_filt_sp = filter_rows_after_split_text(simCheck_filt_sp, "name", "similarName", "subsp.")
-  ## Filter out only Genus names
-  
-  
-  ## Further use rgbif to check the similar names
-  rgif_check = function() {
-    ## Use rgbif to check the similar names
+    )
+    
+    ## Remove rows that are similar to the arctic_absent to avoid duplicates
+    gbif_arctic_absent = anti_join(gbif_arctic_absent, 
+                                   arctic_absent, 
+                                   by = "scientificName"
+    )
+    
+    ## Check how many are similar
+    cat("Number of rows in GBIF that are similar to the arctic_absent list: ", nrow(anti_join(gbif_species, arctic_present, by = "scientificName")) - nrow(anti_join(gbif_arctic_absent, arctic_absent, by = "scientificName")), "\n")
+    
+    ## Now add all the absent species to the list. 
+    gbif_arctic_absent = bind_rows(gbif_arctic_absent, arctic_absent)
+    
+    cat("gbif_arctic_present and gbif_arctic_absent lists have been made \n")
+    
+    # Merge GloNAF list with ABA, AMBIO, and GBIF list
+    message("------ Merging the combined ABA, AMBIO, and GBIF list with the GloNAF list ------")
+    
+    ## Remove rows from glonaf_species data frame that have matching values to the arctic_present species
+    glonaf_arctic_present = merge(glonaf_species, 
+                                  arctic_present, 
+                                  by = "scientificName"
+    )
+    
+    ## Remove rows from glonaf_species data frame that have matching values to the arctic_present species
+    ## This one will merge with arctic_absent species later
+    glonaf_arctic_absent = anti_join(glonaf_species, 
+                                     arctic_present, 
+                                     by = "scientificName"
+    )
+    
+    cat("All glonaf_arctic_absent NAs removed:", any(!is.na(glonaf_arctic_absent)), "\n")
+    ## Remove duplicates
+    glonaf_arctic_absent = distinct(glonaf_arctic_absent)
+    cat("All glonaf_arctic_absent are distinct:", any(!duplicated(glonaf_arctic_absent)), "\n")
+    
+    # Merge the filtered list with the GloNAF list
+    message("------ Merging the gbif_arctic_absent list with the glonaf_arctic_absent list ------")
+    ## Remove the glonaf species from the filtered_list. This is to avoid duplicates when merging
+    filtered_species <<- anti_join(glonaf_arctic_absent, 
+                                 gbif_arctic_absent,
+                                 by = "scientificName"
+    )
+    
+    ## Check how many are similar
+    cat("Number of rows in gbif_arctic_absent that are similar to the glonaf_arctic_absent list: ", nrow(merge(glonaf_arctic_absent, gbif_arctic_absent)), "\n")
+    
+    ## Merge filtered_species from glonaf with the gbif_species
+    filtered_species <<- bind_rows(gbif_arctic_absent, filtered_species)
+    
+    ## Check for NAs and duplications
+    cat("All filtered_species NAs removed:", any(!is.na(filtered_species)), "\n")
+    cat("All filtered_species are distinct:", any(!duplicated(filtered_species)), "\n")
+    
+    ## Filter out only Genus names
+    # Remove rows where the scientificName column contains only a single word
+    filtered_species <<- filtered_species %>%
+      filter(!str_detect(scientificName, "^\\S+$"))
+    
+    # Remove identical var and subsp copies
+    ## Define the prefixes you want to search for
+    prefixes = c("var", "subsp.")
+    
+    # Apply the extract_name function to the scientificName column of the data frame
+    filtered_species$name_after_prefix = sapply(filtered_species$scientificName, extract_name, prefixes)
+    
+    # Make into dataframea again
+    filtered_species <<- data.frame(filtered_species)
+    
+    # Replace odd multiplication sign with x in order to better display the final list
+    filtered_species$scientificName <<- lapply(filtered_species$scientificName, function(x) gsub("(\\w) × (\\w)", "\\1 x \\2", x))
+    
+    # Unlist filtered_species to make it a vector
+    filtered_species$scientificName <<- unlist(filtered_species$scientificName)
+    
+  }
+  
+  
+  jw_similarity_check = function() {
+    message("------ Running Jaro-Winkler similarity check ------")
+    
+    ## Run a similarity check to find possible missed duplications
+    simCheck_filt_sp <<- similarity_check(filtered_species, "scientificName", "scientificName", "jw", 0.05)
+    simCheck_filt_sp = data.frame(simCheck_filt_sp)
+    
+    cat("Removing 'var.', 'x', 'susp.' from the jaro-Winkler result \n")
+    ## Filter out different variances
+    simCheck_filt_sp = filter_rows_after_split_text(simCheck_filt_sp, "name", "similarName", "var.")
+    ## Filter out hybrids
+    simCheck_filt_sp = filter_rows_around_split_text(simCheck_filt_sp, "name", "similarName", "x")
+    ## Filter out different subspecies
+    simCheck_filt_sp = filter_rows_after_split_text(simCheck_filt_sp, "name", "similarName", "subsp.")
+    
+   
+  }
+  
+  # Further use rgbif to check the similar names
+  rgbif_simliarity_check = function() {
+    message("------ Checking duplicates against GBIF database ------")
+    
+    a = ""
+    while(a != "y" && a != "n") {
+     a = readline(prompt = "Do you want to run a similarity check on the entire list (slow) [y], or do you want to check the 95% similar names (fast) [n]? ")
+      
+      if (a != "y" && a != "n") {
+        cat("Invalid response. Please enter 'y' or 'n'.\n")
+      }
+    }
+    ## Use the filtered species list with all the names
+    if (a == "y") scientific_names <<- unlist(filtered_species)
+    
     ## combine the two columns into one
-    scientific_names = unlist(simCheck_filt_sp[ ,c("name", "similarName")] )
+    if (a == "n") {
+      jw_similarity_check()
+      scientific_names <<- c(simCheck_filt_sp[ ,"name", drop = TRUE], simCheck_filt_sp[ ,"similarName", drop = TRUE])
+    }
+    
+    cat("Using the name lookup method \n")
     
     ## Only look in the vascular plants
     higherTaxonKey = name_backbone(name = "Tracheophyta")$usageKey
     
+    # Initialize variables to track progress
+    pb = txtProgressBar(min = 0, max = length(scientific_names), style = 3, char="=")
+    current_index = 0
+    
     speciesKeys = lapply(scientific_names, function(x) {
-      name_lookup(x, higherTaxonKey = higherTaxonKey)$data$speciesKey
+      # Update the progress bar
+      setTxtProgressBar(pb, which(scientific_names == x))
+      # Update the current index
+      current_index <<- current_index + 1
+      
+      # Display the current progress
+      cat("\rProgress: ", current_index, " / ", length(scientific_names), sep = "")
+      flush.console()
+      
+      # Measure the time it takes to process this scientific name
+      result = name_lookup(x, higherTaxonKey = higherTaxonKey)
+      
+      if ("speciesKey" %in% colnames(result$data)) {
+        result$data$speciesKey
+      } else {
+        NA
+      }
     })
     
+    # Close the progress bar
+    close(pb)
+    
+    
+    
+    cat("Calculating and comparing species keys \n")
     ## Find the maximum number of speciesKey values
     max_speciesKeys = max(sapply(speciesKeys, function(x) length(unique(x))))
     ## Create matrix
     mat = matrix(nrow = length(speciesKeys), ncol = max_speciesKeys + 1)
     mat[, 1] = scientific_names
+    
+    ## Error handling
+    cat("Actual matrix dimensions: ", dim(mat), "\n")
+    cat("Expected dimensions: ", length(speciesKeys), max_speciesKeys + 1, "\n")
+    dim_check = dim(mat) - c(length(speciesKeys), max_speciesKeys + 1)
+    if (all(dim_check == 0)) {
+      cat("The dimensions of the matrix are correct \n")
+    } else {
+      cat("The dimensions of the matrix are incorrect \n")
+    }
+
+    # Add the species keys to the matrix
     for (i in seq_along(speciesKeys)) {
-      mat[i, 2:(length(unique(speciesKeys[[i]])) + 1)] = unique(speciesKeys[[i]])
-    }
+      unique_keys = unique(speciesKeys[[i]])
+      if (length(unique_keys) > 0) {
+        mat[i, 2:(length(unique_keys) + 1)] = unique_keys
+      }
+    }
+    
     ## Convert matrix to data frame
-    speciesKeys_unique = as.data.frame(mat, stringAsFactors = FALSE)
+    speciesKeys_unique <<- as.data.frame(mat, stringAsFactors = FALSE)
     ## Convert the value columns to numeric
-    speciesKeys_unique[, -1] = lapply(speciesKeys_unique[, -1], as.numeric)
+    speciesKeys_unique[, -1] <<- lapply(speciesKeys_unique[, -1], as.numeric)
     ## Set the column names
-    colnames(speciesKeys_unique) = c("scientificName", "speciesKey")
+    colnames(speciesKeys_unique) <<- c("scientificName", "speciesKey")
     ## remove all other columns to only keep one value
-    speciesKeys_unique = speciesKeys_unique[, c(1, 2)]
-    ## Write it out
-    write.csv(speciesKeys_unique, "outputs/similarityCheck_filtered_species.csv", fileEncoding = "UTF-8")
+    speciesKeys_unique <<- speciesKeys_unique[, c(1, 2)]
     ## Get duplicated species
     duplicate_species = speciesKeys_unique[duplicated(speciesKeys_unique$speciesKey), ]
     ## Filter duplicated species
     filtered_duplicate_species = speciesKeys_unique[!duplicated(speciesKeys_unique$speciesKey), ]
     
+    message("Filter out species")
     cat("Filtering out", nrow(duplicate_species), "Species from the filtered_species list: \n", paste(duplicate_species$scientificName, collapse = "\n"), "\n")
     
-    ## Make the final list
-    filtered_species_final = anti_join(filtered_species, duplicate_species, by = "scientificName")
-    
-  }
-  message("Checking duplicates against GBIF database")
-  rgif_check()
+    # Final excess filtering
+    
+    ## Remove the duplications from the GBIF check
+    filtered_species_final <<- anti_join(filtered_species, duplicate_species, by = "scientificName")
+    
+  }
+  
+  write_lists = function() {
+    message("---- writing out lists ---- \n")
+    
+    ## Write out names with species keys for manual checkup
+    write.csv(speciesKeys_unique, "outputs/similarityCheck_filtered_species.csv", fileEncoding = "UTF-8")
+    cat("outputs/similarityCheck_filtered_species.csv \n")
+    
+    ## Write out the final CSV of all species outside the Arctic
+    write.csv(filtered_species_final, "outputs/filtered_species_final.csv", fileEncoding = "UTF-8")
+    cat("outputs/filtered_species_final.csv \n")
+  }
+
+
+filter_species = function() {
+  initiate()
+  remove_duplicates()
+  rgbif_simliarity_check()
+  write_lists()
+  
+  # Stop the filter script timer
+  end_filterScript_time = Sys.time()
+  ### Calculate the time
+  el_time_filter = format_elapsed_time(start_filterScript_time, end_filterScript_time)
+  # Print message with elapsed time
+  message("Script finished in ", el_time_filter)
 }
-message("Running similarity check")
-check_similarities()
+# Run the script
+filter_species()
 
-write_lists = function() {
-  ## Write it out
-  write.csv(speciesKeys_unique, "outputs/similarityCheck_filtered_species.csv", fileEncoding = "UTF-8")
-
-  ## Write out the final CSV of all species outside the Arctic
-  write.csv(filtered_species_final, "outputs/filtered_species_final.csv", fileEncoding = "UTF-8")
-}
-
-message("writing out lists")
-write_lists()
-
-# Stop the filter script timer
-end_filterScript_time = Sys.time()
-### Calculate the time
-<<<<<<< HEAD
-el_time_filter = format_elapsed_time(start_filterScript_time, end_filterScript_time)
-# Print message with elapsed time
-message("Script finished in ", el_time_filter, "\n")
-=======
-formatted_elapsed_time = format_elapsed_time(start_filterScript_time, end_filterScript_time)
-## Print message with elapsed time
-message("Filtering script finished in ", formatted_elapsed_time, "\n")
->>>>>>> 9a60a2af
